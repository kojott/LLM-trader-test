--- conflicted
+++ resolved
@@ -1238,29 +1238,21 @@
             direction="sent",
             role="system",
             content=TRADING_RULES_PROMPT,
-<<<<<<< HEAD
             metadata={
                 "model": model_name,
                 "temperature": 0.7,
                 "max_tokens": 4000
             }
-=======
-            metadata=request_metadata,
->>>>>>> b20dc2fa
         )
         log_ai_message(
             direction="sent",
             role="user",
             content=prompt,
-<<<<<<< HEAD
             metadata={
                 "model": model_name,
                 "temperature": 0.7,
                 "max_tokens": 4000
             }
-=======
-            metadata=request_metadata,
->>>>>>> b20dc2fa
         )
 
         request_payload: Dict[str, Any] = {
@@ -1289,7 +1281,6 @@
                 "HTTP-Referer": "https://github.com/crypto-trading-bot",
                 "X-Title": "DeepSeek Trading Bot",
             },
-<<<<<<< HEAD
             json={
                 "model": model_name,
                 "messages": [
@@ -1305,9 +1296,6 @@
                 "temperature": 0.7,
                 "max_tokens": 4000
             },
-=======
-            json=request_payload,
->>>>>>> b20dc2fa
             timeout=30
         )
 
@@ -2055,7 +2043,6 @@
     
     logging.info(f"Starting capital: ${START_CAPITAL:.2f}")
     logging.info(f"Monitoring: {', '.join(SYMBOL_TO_COIN.values())}")
-<<<<<<< HEAD
     robot_preference = os.getenv("ROBOT", "telegram").lower()
     if robot_preference == 'telegram':
         if TELEGRAM_BOT_TOKEN and TELEGRAM_CHAT_ID:
@@ -2066,7 +2053,6 @@
         logging.info("DingTalk notifications enabled.")
     else:
         logging.info("No valid ROBOT configured, notifications are disabled.")
-=======
     if hyperliquid_trader.is_live:
         logging.warning(
             "Hyperliquid LIVE trading enabled. Orders will be sent to mainnet using wallet %s.",
@@ -2080,7 +2066,6 @@
         logging.info("Telegram notifications disabled; missing TELEGRAM_BOT_TOKEN or TELEGRAM_CHAT_ID.")
     log_system_prompt_info("System prompt selected")
     logging.info("LLM model configured: %s", LLM_MODEL_NAME)
->>>>>>> b20dc2fa
     
     while True:
         try:
